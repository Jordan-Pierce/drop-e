--- conflicted
+++ resolved
@@ -8,11 +8,8 @@
 from PIL import Image as Image
 from exif import Image as ExifImage
 
-<<<<<<< HEAD
 from matplotlib import pyplot as plt
 
-=======
->>>>>>> ab8a50ad
 import pandas as pd
 import geopandas as gpd
 import movingpandas as mpd
@@ -20,10 +17,7 @@
 
 from shapely import is_simple, is_empty
 from shapely.geometry import Point, LineString, Polygon
-<<<<<<< HEAD
 import utm
-=======
->>>>>>> ab8a50ad
 
 import rasterio
 from rasterio.enums import Resampling
@@ -72,18 +66,12 @@
         self.img_gdf = None  # the imagery database
         self.usbl_pts = None  # the USBL database (Point)
 
-<<<<<<< HEAD
+        self.delta_gdf = None
+
         # only one will be populated...
         self.raw_usbl_traj = None
         self.smooth_usbl_traj = None
         self.smooth_usbl_traj_line = None
-=======
-        self.usbl_traj = None  # the movinpandas trajectory
-        self.usbl_traj_lines = None # the movingpandas trajectory as lines
-        self.usbl_traj_pts = None  # the movingpandas trajectory as points
-        
-        self.bbox_gdf = None  # the bounding box database
->>>>>>> ab8a50ad
 
         self.epsg_str = None
         self.max_gsd_mode = 0.0
@@ -101,21 +89,8 @@
 
         # Step 1: Read all images in img_dir, extract relevant EXIF data (geoexif),
         # and build a GeoPandasDataFrame (gdf) from this information...
-<<<<<<< HEAD
-        self.build_img_gdf()
-
-        # Step 2: If a higher-order source of location data is available (usbl), then
-        # we will read that as a separate gdf, perform some optional filtering, extract
-        # trajectory info, and fit the img_gdf to this new trajectory...
-        if self.usbl_path is not None:
-            self.build_usbl_gdf(
-                pdop_field=self.pdop_field, 
-                filter_quartile=self.filter_quartile,
-            )
-=======
         print("BUILD IMG DF")
         self.build_img_df()
->>>>>>> ab8a50ad
 
         # Step 2: Read the USBL GPS data.
         print("BUILD USBL DF")
@@ -165,30 +140,8 @@
             epsg = self.utm_epsg_from_latlot(geoexifs[0]['GPS_Latitude_DD'], geoexifs[0]['GPS_Longitude_DD'])
             self.epsg_str = f"epsg:{epsg}"
 
-<<<<<<< HEAD
-            img_df = pd.DataFrame(geoexifs)
-
-            # convert img_df to geodataframe, index by timestamp, use EXIF as geometry
-            img_gdf = gpd.GeoDataFrame(
-                img_df,
-                geometry=gpd.points_from_xy(img_df.UTM_Easting, img_df.UTM_Northing),
-                crs=epsg
-            )
-            img_gdf.index = img_gdf['DateTime']
-
-            self.img_gdf = img_gdf
-
-        else:
-            print(f"EPSG can not be inferred from image EXIF data...")
-
-            img_df = pd.DataFrame(geoexifs)
-            img_df.index = img_df['DateTime']
-
-            self.img_gdf = img_df
-=======
         self.imgs_datetime_min = img_df['DateTime'].min()
         self.imgs_datetime_max = img_df['DateTime'].max()
->>>>>>> ab8a50ad
 
     def _extract_img_exif(self, img):
         """ Given an image path, extract the relevant EXIF data and return as a
@@ -233,43 +186,6 @@
             # Infer DateTime from Exif
             exif_dict['DateTime_Original'] = img_exif.get('datetime_original')
             exif_dict['DateTime'] = datetime.strptime(re.sub('[/.:]', '-', exif_dict['DateTime_Original']), '%Y-%m-%d %H-%M-%S')
-<<<<<<< HEAD
-            print(exif_dict['DateTime'], exif_dict['DateTime_Original'])
-
-            # Pull GPS tags in Lat/Long
-            exif_dict['GPS_Latitude_DMS'] = img_exif.get('GPS_Latitude')
-            exif_dict['GPS_Latitude_Ref'] = img_exif.get('GPS_Latitude_Ref')
-            exif_dict['GPS_Longitude_DMS'] = img_exif.get('GPS_Longitude')
-            exif_dict['GPS_Longitude_Ref'] = img_exif.get('GPS_Longitude_Ref')
-
-            # Convert Lat/Long to Decimal Degrees, infer UTM Coordinates and Zone
-            if exif_dict['GPS_Latitude_DMS'] is not None and exif_dict['GPS_Longitude_DMS'] is not None:
-                exif_dict['GPS_Latitude_DD'] = self._dms_to_dd(
-                    exif_dict['GPS_Latitude_DMS'], exif_dict['GPS_Latitude_Ref']
-                )
-
-                exif_dict['GPS_Longitude_DD'] = self._dms_to_dd(
-                    exif_dict['GPS_Longitude_DMS'], exif_dict['GPS_Longitude_Ref']
-                )
-
-                east1, north1, zone, zoneLetter = utm.from_latlon(
-                    exif_dict['GPS_Latitude_DD'], exif_dict['GPS_Longitude_DD']
-                )
-
-                exif_dict['UTM_Easting'] = east1
-                exif_dict['UTM_Northing'] = north1
-                exif_dict['Estimated_UTM_Zone'] = str(zone) + zoneLetter
-                exif_dict['Estimated_UTM_EPSG'] = self._utm_epsg_from_latlot(
-                    exif_dict['GPS_Latitude_DD'], exif_dict['GPS_Longitude_DD']
-                )
-            else:
-                print(f"WARNING: No GPS data found in {img}.")
-
-            # pull GPS Altitude data
-            exif_dict['GPS_Altitude'] = img_exif.get('GPS_Altitude')
-            exif_dict['GPS_Altitude_Ref'] = img_exif.get('GPS_Altitude_Ref')
-=======
->>>>>>> ab8a50ad
 
         return exif_dict
 
