--- conflicted
+++ resolved
@@ -130,13 +130,11 @@
         img_df = pd.DataFrame(geoexifs)
         img_df.index = img_df['DateTime']
 
-<<<<<<< HEAD
         self.img_gdf = img_df
-=======
+
         if geoexifs[0]['GPS_Latitude_DMS'] is not None and geoexifs[0]['GPS_Longitude_DMS'] is not None:
             epsg = self.utm_epsg_from_latlot(geoexifs[0]['GPS_Latitude_DD'], geoexifs[0]['GPS_Longitude_DD'])
             self.epsg_str = f"epsg:{epsg}"
->>>>>>> 83cad9b3
 
         self.imgs_datetime_min = img_df['DateTime'].min()
         self.imgs_datetime_max = img_df['DateTime'].max()
@@ -541,12 +539,10 @@
         """ Given a GeoDataFrame of images (rows), run a pandas apply function to open
         the original image, resample to a new GSD, and write to the output directory.
         """
-<<<<<<< HEAD
         print("WRITING GEOREFERENCED IMAGES")
         # Extract the ground spacing distance from each row of the.img_gdf
         self.img_gdf.apply(lambda row: self._scale_and_write_image(row), axis=1)
     
-=======
         self.apply_gsd(in_gdf)
 
         self.max_gsd_mode = in_gdf.GSD_MAX.mode().max()
@@ -562,7 +558,7 @@
         self.bbox_gdf.geometry = self.bbox_gdf.bbox
         self.bbox_gdf.crs = self.epsg_str
 
->>>>>>> 83cad9b3
+
     def _scale_and_write_image(self, row):
         """ Contains the operations to take an input image and affine transform, open
         the source image, retrieve the pixel data, resample this data using the upscale
@@ -603,7 +599,7 @@
         self.img_gdf['Altitude'] = self.img_gdf[self.alt_field]
         self.img_gdf['Altitude_Unit'] = "meters"
 
-<<<<<<< HEAD
+
         if self.metashape_csv_sort_order == "DateTime":
             self.img_gdf.sort_index(inplace=True)
         elif self.metashape_csv_sort_order == "Easting":
@@ -624,7 +620,7 @@
             self._write_gdf(self.usbl_traj_lines, "calculated_trajectory", format="GPKG", index=False)
 
     def _write_gdf(self, in_gdf, basename, format="GPKG", index=False):
-=======
+
     """PLOTTING + WRITING FCNS"""
     def write_metashape_csv(self):
         self.fit_gdf['Easting'] = self.fit_gdf.geometry.x
@@ -635,7 +631,7 @@
         out_gdf.to_csv(os.path.join(self.out_dir, "metashape.csv"), index=False)
 
     def _write_gdf(self, target_gdf, basename, format="GPKG", index=False):
->>>>>>> 83cad9b3
+
         # TODO: this is a patch because writing tuples is a no-no. Need long-term fix...
         in_gdf.drop(['GPS_Latitude_DMS', 'GPS_Latitude_Ref', 'GPS_Longitude_DMS', 'GPS_Longitude_Ref', 'bbox'],
                         axis=1, inplace=True, errors='ignore')
