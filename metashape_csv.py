--- conflicted
+++ resolved
@@ -72,9 +72,4 @@
 
     towline.dump_gdfs()
 
-<<<<<<< HEAD
-    towline.write_metashape_csv()
-=======
-    # Write metashape CSV...
-    towline.write_metashape_csv()
->>>>>>> ab8a50ad
+    towline.write_metashape_csv()